--- conflicted
+++ resolved
@@ -2,13 +2,10 @@
 
 use futures::lock::Mutex;
 
-<<<<<<< HEAD
-use crate::{Bot, Channel, File, Member, MemberCompositeKey, Server, User, UserSettings};
-=======
 use crate::{
-    AccountStrike, Bot, File, Member, MemberCompositeKey, Server, User, UserSettings, Webhook,
+    AccountStrike, Bot, Channel, File, Member, MemberCompositeKey, Server, User, UserSettings,
+    Webhook,
 };
->>>>>>> 3c834d06
 
 database_derived!(
     /// Reference implementation
