use std::{
    collections::{HashMap, HashSet},
    time::Duration,
};

<<<<<<< HEAD
use amqprs::{
    channel::BasicPublishArguments,
    connection::{Connection, OpenConnectionArguments},
    BasicProperties,
};
use authifier::Database;
=======
use authifier::Database as AuthifierDatabase;
>>>>>>> 24dc96f8
use base64::{
    engine::{self},
    Engine as _,
};
use deadqueue::limited::Queue;
use fcm_v1::auth::{Authenticator, ServiceAccountKey};
use once_cell::sync::Lazy;
use revolt_config::config;
use revolt_models::v0::PushNotification;
use revolt_presence::filter_online;
use serde_json::{json, to_string};
use web_push::{
    ContentEncoding, IsahcWebPushClient, SubscriptionInfo, SubscriptionKeys, VapidSignatureBuilder,
    WebPushClient, WebPushMessageBuilder,
};

use crate::Database;

use super::apple_notifications;
use crate::events::rabbit::{self, MessageSentPayload};

/// Task information
#[derive(Debug)]
struct PushTask {
    /// User IDs of the targets that are to receive this notification
    recipients: Vec<String>,
    /// Push Notification
    payload: PushNotification,
}

static Q: Lazy<Queue<PushTask>> = Lazy::new(|| Queue::new(10_000));

/// Queue a new task for a worker
pub async fn queue(recipients: Vec<String>, payload: PushNotification) {
    if recipients.is_empty() {
        return;
    }

    let online_ids = filter_online(&recipients).await;
    let recipients = (&recipients.into_iter().collect::<HashSet<String>>() - &online_ids)
        .into_iter()
        .collect::<Vec<String>>();

    Q.try_push(PushTask {
        recipients,
        payload,
    })
    .ok();

    info!("Queue is using {} slots from {}.", Q.len(), Q.capacity());
}

/// Start a new worker
pub async fn worker(db: Database, authifier_db: AuthifierDatabase) {
    let config = config().await;

<<<<<<< HEAD
    // let web_push_client = IsahcWebPushClient::new().unwrap();
    // let fcm_client = if config.pushd.fcm.api_key.is_empty() {
    //     None
    // } else {
    //     Some(fcm::Client::new())
    // };

    // let web_push_private_key = engine::general_purpose::URL_SAFE_NO_PAD
    //     .decode(config.pushd.vapid.private_key)
    //     .expect("valid `VAPID_PRIVATE_KEY`");

    let conn = Connection::open(&OpenConnectionArguments::new(
        &config.rabbit.host,
        config.rabbit.port,
        &config.rabbit.username,
        &config.rabbit.password,
    ))
    .await
    .expect("Failed to create the AMQP connection");

    let channel = conn
        .open_channel(None)
        .await
        .expect("Failed to create an AMQP channel");

    let basic_properties = BasicProperties::default()
        .with_content_type("application/json")
        .with_persistence(true)
        .finish();

    let publish_arguments =
        BasicPublishArguments::new(&config.pushd.exchange, &config.pushd.message_queue);
=======
    let web_push_client = IsahcWebPushClient::new().unwrap();
    let fcm_client = if config.api.fcm.key_type.is_empty() {
        None
    } else {
        Some(fcm_v1::Client::new(
            Authenticator::service_account::<&str>(ServiceAccountKey {
                key_type: Some(config.api.fcm.key_type),
                project_id: Some(config.api.fcm.project_id.clone()),
                private_key_id: Some(config.api.fcm.private_key_id),
                private_key: config.api.fcm.private_key,
                client_email: config.api.fcm.client_email,
                client_id: Some(config.api.fcm.client_id),
                auth_uri: Some(config.api.fcm.auth_uri),
                token_uri: config.api.fcm.token_uri,
                auth_provider_x509_cert_url: Some(config.api.fcm.auth_provider_x509_cert_url),
                client_x509_cert_url: Some(config.api.fcm.client_x509_cert_url),
            })
            .await
            .unwrap(),
            config.api.fcm.project_id,
            false,
            Duration::from_secs(5),
        ))
    };

    let web_push_private_key = engine::general_purpose::URL_SAFE_NO_PAD
        .decode(config.api.vapid.private_key)
        .expect("valid `VAPID_PRIVATE_KEY`");
>>>>>>> 24dc96f8

    loop {
        let task = Q.pop().await;

<<<<<<< HEAD
        let payload = MessageSentPayload {
            notification: task.payload,
            users: task.recipients,
        };

        if let Err(err) = channel
            .basic_publish(
                basic_properties.clone(),
                to_string(&payload).unwrap().into_bytes(),
                publish_arguments.clone(),
            )
            .await
        {
            revolt_config::capture_error(&err);
            error!("Failed to send notification")
        } else {
            debug!(
                "Sent message to {} on exchange {}",
                config.pushd.message_queue, config.pushd.exchange
            );
=======
        if let Ok(sessions) = authifier_db
            .find_sessions_with_subscription(&task.recipients)
            .await
        {
            for session in sessions {
                if let Some(sub) = session.subscription {
                    if sub.endpoint == "fcm" {
                        // Use Firebase Cloud Messaging
                        if let Some(client) = &fcm_client {
                            let message = fcm_v1::message::Message {
                                token: Some(sub.auth),
                                data: Some(HashMap::from([(
                                    "payload".to_owned(),
                                    serde_json::Value::String(json!(&task.payload).to_string()),
                                )])),
                                ..Default::default()
                            };

                            if let Err(err) = client.send(&message).await {
                                error!("Failed to send FCM notification! {:?}", err);

                                if let fcm_v1::Error::FCM(fcm_error) = err {
                                    if fcm_error.contains("404 (Not Found)") {
                                        println!("Unregistering {:?}", session.id);

                                        if let Err(err) = db
                                            .remove_push_subscription_by_session_id(&session.id)
                                            .await
                                        {
                                            revolt_config::capture_error(&err);
                                        }
                                    }
                                }
                            } else {
                                info!("Sent FCM notification to {:?}.", session.id);
                            }
                        } else {
                            info!("No FCM token was specified!");
                        }
                    } else if sub.endpoint == "apn" {
                        apple_notifications::queue(apple_notifications::ApnJob::from_notification(
                            session.id,
                            session.user_id,
                            sub.auth,
                            &task.payload,
                        ))
                        .await;
                    } else {
                        // Use Web Push Standard
                        let subscription = SubscriptionInfo {
                            endpoint: sub.endpoint,
                            keys: SubscriptionKeys {
                                auth: sub.auth,
                                p256dh: sub.p256dh,
                            },
                        };

                        match VapidSignatureBuilder::from_pem(
                            std::io::Cursor::new(&web_push_private_key),
                            &subscription,
                        ) {
                            Ok(sig_builder) => match sig_builder.build() {
                                Ok(signature) => {
                                    let mut builder = WebPushMessageBuilder::new(&subscription);
                                    builder.set_vapid_signature(signature);

                                    let payload = json!(task.payload).to_string();
                                    builder
                                        .set_payload(ContentEncoding::AesGcm, payload.as_bytes());

                                    match builder.build() {
                                        Ok(msg) => match web_push_client.send(msg).await {
                                            Ok(_) => {
                                                info!(
                                                    "Sent Web Push notification to {:?}.",
                                                    session.id
                                                )
                                            }
                                            Err(err) => {
                                                error!("Hit error sending Web Push! {:?}", err)
                                            }
                                        },
                                        Err(err) => {
                                            error!(
                                                "Failed to build message for {}! {:?}",
                                                session.user_id, err
                                            )
                                        }
                                    }
                                }
                                Err(err) => error!(
                                    "Failed to build signature for {}! {:?}",
                                    session.user_id, err
                                ),
                            },
                            Err(err) => error!(
                                "Failed to create signature builder for {}! {:?}",
                                session.user_id, err
                            ),
                        }
                    }
                }
            }
>>>>>>> 24dc96f8
        }

        // if let Ok(sessions) = db.find_sessions_with_subscription(&task.recipients).await {
        //     for session in sessions {
        //         if let Some(sub) = session.subscription {
        //             if sub.endpoint == "fcm" {
        //                 // Use Firebase Cloud Messaging
        //                 if let Some(client) = &fcm_client {
        //                     let PushNotification {
        //                         author,
        //                         icon,
        //                         image: _,
        //                         body,
        //                         tag,
        //                         timestamp: _,
        //                         url: _,
        //                         message: _,
        //                         channel: _,
        //                     } = &task.payload;

        //                     let mut notification = fcm::NotificationBuilder::new();
        //                     notification.title(author);
        //                     notification.icon(icon);
        //                     notification.body(body);
        //                     notification.tag(tag);
        //                     // TODO: expand support for fields
        //                     let notification = notification.finalize();

        //                     let mut message_builder =
        //                         fcm::MessageBuilder::new(&config.pushd.fcm.api_key, &sub.auth);
        //                     message_builder.notification(notification);

        //                     if let Err(err) = client.send(message_builder.finalize()).await {
        //                         error!("Failed to send FCM notification! {:?}", err);
        //                     } else {
        //                         info!("Sent FCM notification to {:?}.", session.id);
        //                     }
        //                 } else {
        //                     info!("No FCM token was specified!");
        //                 }
        //             } else if sub.endpoint == "apn" {
        //                 apple_notifications::queue(apple_notifications::ApnJob::from_notification(
        //                     session.id,
        //                     session.user_id,
        //                     sub.auth,
        //                     &task.payload,
        //                 ))
        //                 .await;
        //             } else {
        //                 // Use Web Push Standard
        //                 let subscription = SubscriptionInfo {
        //                     endpoint: sub.endpoint,
        //                     keys: SubscriptionKeys {
        //                         auth: sub.auth,
        //                         p256dh: sub.p256dh,
        //                     },
        //                 };

        //                 match VapidSignatureBuilder::from_pem(
        //                     std::io::Cursor::new(&web_push_private_key),
        //                     &subscription,
        //                 ) {
        //                     Ok(sig_builder) => match sig_builder.build() {
        //                         Ok(signature) => {
        //                             let mut builder = WebPushMessageBuilder::new(&subscription);
        //                             builder.set_vapid_signature(signature);

        //                             let payload = json!(task.payload).to_string();
        //                             builder
        //                                 .set_payload(ContentEncoding::AesGcm, payload.as_bytes());

        //                             match builder.build() {
        //                                 Ok(msg) => match web_push_client.send(msg).await {
        //                                     Ok(_) => {
        //                                         info!(
        //                                             "Sent Web Push notification to {:?}.",
        //                                             session.id
        //                                         )
        //                                     }
        //                                     Err(err) => {
        //                                         error!("Hit error sending Web Push! {:?}", err)
        //                                     }
        //                                 },
        //                                 Err(err) => {
        //                                     error!(
        //                                         "Failed to build message for {}! {:?}",
        //                                         session.user_id, err
        //                                     )
        //                                 }
        //                             }
        //                         }
        //                         Err(err) => error!(
        //                             "Failed to build signature for {}! {:?}",
        //                             session.user_id, err
        //                         ),
        //                     },
        //                     Err(err) => error!(
        //                         "Failed to create signature builder for {}! {:?}",
        //                         session.user_id, err
        //                     ),
        //                 }
        //             }
        //         }
        //     }
        // }
    }
}<|MERGE_RESOLUTION|>--- conflicted
+++ resolved
@@ -3,16 +3,12 @@
     time::Duration,
 };
 
-<<<<<<< HEAD
 use amqprs::{
     channel::BasicPublishArguments,
     connection::{Connection, OpenConnectionArguments},
     BasicProperties,
 };
-use authifier::Database;
-=======
 use authifier::Database as AuthifierDatabase;
->>>>>>> 24dc96f8
 use base64::{
     engine::{self},
     Engine as _,
@@ -69,41 +65,7 @@
 pub async fn worker(db: Database, authifier_db: AuthifierDatabase) {
     let config = config().await;
 
-<<<<<<< HEAD
     // let web_push_client = IsahcWebPushClient::new().unwrap();
-    // let fcm_client = if config.pushd.fcm.api_key.is_empty() {
-    //     None
-    // } else {
-    //     Some(fcm::Client::new())
-    // };
-
-    // let web_push_private_key = engine::general_purpose::URL_SAFE_NO_PAD
-    //     .decode(config.pushd.vapid.private_key)
-    //     .expect("valid `VAPID_PRIVATE_KEY`");
-
-    let conn = Connection::open(&OpenConnectionArguments::new(
-        &config.rabbit.host,
-        config.rabbit.port,
-        &config.rabbit.username,
-        &config.rabbit.password,
-    ))
-    .await
-    .expect("Failed to create the AMQP connection");
-
-    let channel = conn
-        .open_channel(None)
-        .await
-        .expect("Failed to create an AMQP channel");
-
-    let basic_properties = BasicProperties::default()
-        .with_content_type("application/json")
-        .with_persistence(true)
-        .finish();
-
-    let publish_arguments =
-        BasicPublishArguments::new(&config.pushd.exchange, &config.pushd.message_queue);
-=======
-    let web_push_client = IsahcWebPushClient::new().unwrap();
     let fcm_client = if config.api.fcm.key_type.is_empty() {
         None
     } else {
@@ -128,15 +90,35 @@
         ))
     };
 
-    let web_push_private_key = engine::general_purpose::URL_SAFE_NO_PAD
-        .decode(config.api.vapid.private_key)
-        .expect("valid `VAPID_PRIVATE_KEY`");
->>>>>>> 24dc96f8
+    // let web_push_private_key = engine::general_purpose::URL_SAFE_NO_PAD
+    //     .decode(config.pushd.vapid.private_key)
+    //     .expect("valid `VAPID_PRIVATE_KEY`");
+
+    let conn = Connection::open(&OpenConnectionArguments::new(
+        &config.rabbit.host,
+        config.rabbit.port,
+        &config.rabbit.username,
+        &config.rabbit.password,
+    ))
+    .await
+    .expect("Failed to create the AMQP connection");
+
+    let channel = conn
+        .open_channel(None)
+        .await
+        .expect("Failed to create an AMQP channel");
+
+    let basic_properties = BasicProperties::default()
+        .with_content_type("application/json")
+        .with_persistence(true)
+        .finish();
+
+    let publish_arguments =
+        BasicPublishArguments::new(&config.pushd.exchange, &config.pushd.message_queue);
 
     loop {
         let task = Q.pop().await;
 
-<<<<<<< HEAD
         let payload = MessageSentPayload {
             notification: task.payload,
             users: task.recipients,
@@ -157,215 +139,110 @@
                 "Sent message to {} on exchange {}",
                 config.pushd.message_queue, config.pushd.exchange
             );
-=======
-        if let Ok(sessions) = authifier_db
-            .find_sessions_with_subscription(&task.recipients)
-            .await
-        {
-            for session in sessions {
-                if let Some(sub) = session.subscription {
-                    if sub.endpoint == "fcm" {
-                        // Use Firebase Cloud Messaging
-                        if let Some(client) = &fcm_client {
-                            let message = fcm_v1::message::Message {
-                                token: Some(sub.auth),
-                                data: Some(HashMap::from([(
-                                    "payload".to_owned(),
-                                    serde_json::Value::String(json!(&task.payload).to_string()),
-                                )])),
-                                ..Default::default()
-                            };
-
-                            if let Err(err) = client.send(&message).await {
-                                error!("Failed to send FCM notification! {:?}", err);
-
-                                if let fcm_v1::Error::FCM(fcm_error) = err {
-                                    if fcm_error.contains("404 (Not Found)") {
-                                        println!("Unregistering {:?}", session.id);
-
-                                        if let Err(err) = db
-                                            .remove_push_subscription_by_session_id(&session.id)
-                                            .await
-                                        {
-                                            revolt_config::capture_error(&err);
-                                        }
-                                    }
-                                }
-                            } else {
-                                info!("Sent FCM notification to {:?}.", session.id);
-                            }
-                        } else {
-                            info!("No FCM token was specified!");
-                        }
-                    } else if sub.endpoint == "apn" {
-                        apple_notifications::queue(apple_notifications::ApnJob::from_notification(
-                            session.id,
-                            session.user_id,
-                            sub.auth,
-                            &task.payload,
-                        ))
-                        .await;
-                    } else {
-                        // Use Web Push Standard
-                        let subscription = SubscriptionInfo {
-                            endpoint: sub.endpoint,
-                            keys: SubscriptionKeys {
-                                auth: sub.auth,
-                                p256dh: sub.p256dh,
-                            },
-                        };
-
-                        match VapidSignatureBuilder::from_pem(
-                            std::io::Cursor::new(&web_push_private_key),
-                            &subscription,
-                        ) {
-                            Ok(sig_builder) => match sig_builder.build() {
-                                Ok(signature) => {
-                                    let mut builder = WebPushMessageBuilder::new(&subscription);
-                                    builder.set_vapid_signature(signature);
-
-                                    let payload = json!(task.payload).to_string();
-                                    builder
-                                        .set_payload(ContentEncoding::AesGcm, payload.as_bytes());
-
-                                    match builder.build() {
-                                        Ok(msg) => match web_push_client.send(msg).await {
-                                            Ok(_) => {
-                                                info!(
-                                                    "Sent Web Push notification to {:?}.",
-                                                    session.id
-                                                )
-                                            }
-                                            Err(err) => {
-                                                error!("Hit error sending Web Push! {:?}", err)
-                                            }
-                                        },
-                                        Err(err) => {
-                                            error!(
-                                                "Failed to build message for {}! {:?}",
-                                                session.user_id, err
-                                            )
-                                        }
-                                    }
-                                }
-                                Err(err) => error!(
-                                    "Failed to build signature for {}! {:?}",
-                                    session.user_id, err
-                                ),
-                            },
-                            Err(err) => error!(
-                                "Failed to create signature builder for {}! {:?}",
-                                session.user_id, err
-                            ),
-                        }
-                    }
-                }
-            }
->>>>>>> 24dc96f8
+
+            // if let Ok(sessions) = authifier_db
+            //     .find_sessions_with_subscription(&task.recipients)
+            //     .await
+            // {
+            //     for session in sessions {
+            //         if let Some(sub) = session.subscription {
+            //             if sub.endpoint == "fcm" {
+            //                 // Use Firebase Cloud Messaging
+            //                 if let Some(client) = &fcm_client {
+            //                     let message = fcm_v1::message::Message {
+            //                         token: Some(sub.auth),
+            //                         data: Some(HashMap::from([(
+            //                             "payload".to_owned(),
+            //                             serde_json::Value::String(json!(&task.payload).to_string()),
+            //                         )])),
+            //                         ..Default::default()
+            //                     };
+
+            //                     if let Err(err) = client.send(&message).await {
+            //                         error!("Failed to send FCM notification! {:?}", err);
+
+            //                         if let fcm_v1::Error::FCM(fcm_error) = err {
+            //                             if fcm_error.contains("404 (Not Found)") {
+            //                                 println!("Unregistering {:?}", session.id);
+
+            //                                 if let Err(err) = db
+            //                                     .remove_push_subscription_by_session_id(&session.id)
+            //                                     .await
+            //                                 {
+            //                                     revolt_config::capture_error(&err);
+            //                                 }
+            //                             }
+            //                         }
+            //                     } else {
+            //                         info!("Sent FCM notification to {:?}.", session.id);
+            //                     }
+            //                 } else {
+            //                     info!("No FCM token was specified!");
+            //                 }
+            //             } else if sub.endpoint == "apn" {
+            //                 apple_notifications::queue(apple_notifications::ApnJob::from_notification(
+            //                     session.id,
+            //                     session.user_id,
+            //                     sub.auth,
+            //                     &task.payload,
+            //                 ))
+            //                 .await;
+            //             } else {
+            //                 // Use Web Push Standard
+            //                 let subscription = SubscriptionInfo {
+            //                     endpoint: sub.endpoint,
+            //                     keys: SubscriptionKeys {
+            //                         auth: sub.auth,
+            //                         p256dh: sub.p256dh,
+            //                     },
+            //                 };
+
+            //                 match VapidSignatureBuilder::from_pem(
+            //                     std::io::Cursor::new(&web_push_private_key),
+            //                     &subscription,
+            //                 ) {
+            //                     Ok(sig_builder) => match sig_builder.build() {
+            //                         Ok(signature) => {
+            //                             let mut builder = WebPushMessageBuilder::new(&subscription);
+            //                             builder.set_vapid_signature(signature);
+
+            //                             let payload = json!(task.payload).to_string();
+            //                             builder
+            //                                 .set_payload(ContentEncoding::AesGcm, payload.as_bytes());
+
+            //                             match builder.build() {
+            //                                 Ok(msg) => match web_push_client.send(msg).await {
+            //                                     Ok(_) => {
+            //                                         info!(
+            //                                             "Sent Web Push notification to {:?}.",
+            //                                             session.id
+            //                                         )
+            //                                     }
+            //                                     Err(err) => {
+            //                                         error!("Hit error sending Web Push! {:?}", err)
+            //                                     }
+            //                                 },
+            //                                 Err(err) => {
+            //                                     error!(
+            //                                         "Failed to build message for {}! {:?}",
+            //                                         session.user_id, err
+            //                                     )
+            //                                 }
+            //                             }
+            //                         }
+            //                         Err(err) => error!(
+            //                             "Failed to build signature for {}! {:?}",
+            //                             session.user_id, err
+            //                         ),
+            //                     },
+            //                     Err(err) => error!(
+            //                         "Failed to create signature builder for {}! {:?}",
+            //                         session.user_id, err
+            //                     ),
+            //                 }
+            //             }
+            //         }
+            //     }
         }
-
-        // if let Ok(sessions) = db.find_sessions_with_subscription(&task.recipients).await {
-        //     for session in sessions {
-        //         if let Some(sub) = session.subscription {
-        //             if sub.endpoint == "fcm" {
-        //                 // Use Firebase Cloud Messaging
-        //                 if let Some(client) = &fcm_client {
-        //                     let PushNotification {
-        //                         author,
-        //                         icon,
-        //                         image: _,
-        //                         body,
-        //                         tag,
-        //                         timestamp: _,
-        //                         url: _,
-        //                         message: _,
-        //                         channel: _,
-        //                     } = &task.payload;
-
-        //                     let mut notification = fcm::NotificationBuilder::new();
-        //                     notification.title(author);
-        //                     notification.icon(icon);
-        //                     notification.body(body);
-        //                     notification.tag(tag);
-        //                     // TODO: expand support for fields
-        //                     let notification = notification.finalize();
-
-        //                     let mut message_builder =
-        //                         fcm::MessageBuilder::new(&config.pushd.fcm.api_key, &sub.auth);
-        //                     message_builder.notification(notification);
-
-        //                     if let Err(err) = client.send(message_builder.finalize()).await {
-        //                         error!("Failed to send FCM notification! {:?}", err);
-        //                     } else {
-        //                         info!("Sent FCM notification to {:?}.", session.id);
-        //                     }
-        //                 } else {
-        //                     info!("No FCM token was specified!");
-        //                 }
-        //             } else if sub.endpoint == "apn" {
-        //                 apple_notifications::queue(apple_notifications::ApnJob::from_notification(
-        //                     session.id,
-        //                     session.user_id,
-        //                     sub.auth,
-        //                     &task.payload,
-        //                 ))
-        //                 .await;
-        //             } else {
-        //                 // Use Web Push Standard
-        //                 let subscription = SubscriptionInfo {
-        //                     endpoint: sub.endpoint,
-        //                     keys: SubscriptionKeys {
-        //                         auth: sub.auth,
-        //                         p256dh: sub.p256dh,
-        //                     },
-        //                 };
-
-        //                 match VapidSignatureBuilder::from_pem(
-        //                     std::io::Cursor::new(&web_push_private_key),
-        //                     &subscription,
-        //                 ) {
-        //                     Ok(sig_builder) => match sig_builder.build() {
-        //                         Ok(signature) => {
-        //                             let mut builder = WebPushMessageBuilder::new(&subscription);
-        //                             builder.set_vapid_signature(signature);
-
-        //                             let payload = json!(task.payload).to_string();
-        //                             builder
-        //                                 .set_payload(ContentEncoding::AesGcm, payload.as_bytes());
-
-        //                             match builder.build() {
-        //                                 Ok(msg) => match web_push_client.send(msg).await {
-        //                                     Ok(_) => {
-        //                                         info!(
-        //                                             "Sent Web Push notification to {:?}.",
-        //                                             session.id
-        //                                         )
-        //                                     }
-        //                                     Err(err) => {
-        //                                         error!("Hit error sending Web Push! {:?}", err)
-        //                                     }
-        //                                 },
-        //                                 Err(err) => {
-        //                                     error!(
-        //                                         "Failed to build message for {}! {:?}",
-        //                                         session.user_id, err
-        //                                     )
-        //                                 }
-        //                             }
-        //                         }
-        //                         Err(err) => error!(
-        //                             "Failed to build signature for {}! {:?}",
-        //                             session.user_id, err
-        //                         ),
-        //                     },
-        //                     Err(err) => error!(
-        //                         "Failed to create signature builder for {}! {:?}",
-        //                         session.user_id, err
-        //                     ),
-        //                 }
-        //             }
-        //         }
-        //     }
-        // }
     }
 }