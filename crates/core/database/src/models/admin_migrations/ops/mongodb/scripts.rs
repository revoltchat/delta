use std::{collections::HashSet, ops::BitXor, time::Duration};

use crate::{
    mongodb::{
        bson::{doc, from_bson, from_document, to_document, Bson, DateTime, Document},
        options::FindOptions,
    },
    AbstractChannels, AbstractServers, Channel, Invite, MongoDb, DISCRIMINATOR_SEARCH_SPACE,
};
use bson::oid::ObjectId;
use futures::StreamExt;
use rand::seq::SliceRandom;
use revolt_permissions::DEFAULT_WEBHOOK_PERMISSIONS;
use revolt_result::{Error, ErrorType};
use serde::{Deserialize, Serialize};
use unicode_segmentation::UnicodeSegmentation;

#[derive(Serialize, Deserialize)]
struct MigrationInfo {
    _id: i32,
    revision: i32,
}

<<<<<<< HEAD
pub const LATEST_REVISION: i32 = 27;
=======
pub const LATEST_REVISION: i32 = 31;
>>>>>>> 71e7fe30

pub async fn migrate_database(db: &MongoDb) {
    let migrations = db.col::<Document>("migrations");
    let data = migrations
        .find_one(None, None)
        .await
        .expect("Failed to fetch migration data.");

    if let Some(doc) = data {
        let info: MigrationInfo =
            from_document(doc).expect("Failed to read migration information.");

        let revision = run_migrations(db, info.revision).await;

        migrations
            .update_one(
                doc! {
                    "_id": info._id
                },
                doc! {
                    "$set": {
                        "revision": revision
                    }
                },
                None,
            )
            .await
            .expect("Failed to commit migration information.");

        info!("Migration complete. Currently at revision {}.", revision);
    } else {
        panic!("Database was configured incorrectly, possibly because initalization failed.")
    }
}

pub async fn run_migrations(db: &MongoDb, revision: i32) -> i32 {
    info!("Starting database migration.");

    if revision <= 0 {
        info!("Running migration [revision 0]: Test migration system.");
    }

    if revision <= 1 {
        info!("Running migration [revision 1 / 2021-04-24]: Migrate to Autumn v1.0.0.");

        let messages = db.col::<Document>("messages");
        let attachments = db.col::<Document>("attachments");

        messages
            .update_many(
                doc! { "attachment": { "$exists": 1_i32 } },
                doc! { "$set": { "attachment.tag": "attachments", "attachment.size": 0_i32 } },
                None,
            )
            .await
            .expect("Failed to update messages.");

        attachments
            .update_many(
                doc! {},
                doc! { "$set": { "tag": "attachments", "size": 0_i32 } },
                None,
            )
            .await
            .expect("Failed to update attachments.");
    }

    if revision <= 2 {
        info!("Running migration [revision 2 / 2021-05-08]: Add servers collection.");

        db.db()
            .create_collection("servers", None)
            .await
            .expect("Failed to create servers collection.");
    }

    if revision <= 3 {
        info!("Running migration [revision 3 / 2021-05-25]: Support multiple file uploads, add channel_unreads and user_settings.");

        let messages = db.col::<Document>("messages");
        let mut cursor = messages
            .find(
                doc! {
                    "attachment": {
                        "$exists": 1_i32
                    }
                },
                FindOptions::builder()
                    .projection(doc! {
                        "_id": 1_i32,
                        "attachments": [ "$attachment" ]
                    })
                    .build(),
            )
            .await
            .expect("Failed to fetch messages.");

        while let Some(result) = cursor.next().await {
            let doc = result.unwrap();
            let id = doc.get_str("_id").unwrap();
            let attachments = doc.get_array("attachments").unwrap();

            messages
                .update_one(
                    doc! { "_id": id },
                    doc! { "$unset": { "attachment": 1_i32 }, "$set": { "attachments": attachments } },
                    None,
                )
                .await
                .unwrap();
        }

        db.db()
            .create_collection("channel_unreads", None)
            .await
            .expect("Failed to create channel_unreads collection.");

        db.db()
            .create_collection("user_settings", None)
            .await
            .expect("Failed to create user_settings collection.");
    }

    if revision <= 4 {
        info!("Running migration [revision 4 / 2021-06-01]: Add more server collections.");

        db.db()
            .create_collection("server_members", None)
            .await
            .expect("Failed to create server_members collection.");

        db.db()
            .create_collection("server_bans", None)
            .await
            .expect("Failed to create server_bans collection.");

        db.db()
            .create_collection("channel_invites", None)
            .await
            .expect("Failed to create channel_invites collection.");
    }

    if revision <= 5 {
        info!("Running migration [revision 5 / 2021-06-26]: Add permissions.");

        #[derive(Serialize)]
        struct Server {
            pub default_permissions: (i32, i32),
        }

        let server = Server {
            default_permissions: (0_i32, 0_i32),
        };

        db.col::<Document>("servers")
            .update_many(
                doc! {},
                doc! {
                    "$set": to_document(&server).unwrap()
                },
                None,
            )
            .await
            .expect("Failed to migrate servers.");
    }

    if revision <= 6 {
        info!("Running migration [revision 6 / 2021-07-09]: Add message text index.");

        db.db()
            .run_command(
                doc! {
                    "createIndexes": "messages",
                    "indexes": [
                        {
                            "key": {
                                "content": "text"
                            },
                            "name": "content"
                        }
                    ]
                },
                None,
            )
            .await
            .expect("Failed to create message index.");
    }

    if revision <= 7 {
        info!("Running migration [revision 7 / 2021-08-11]: Add message text index.");

        db.db()
            .create_collection("bots", None)
            .await
            .expect("Failed to create bots collection.");
    }

    if revision <= 8 {
        info!("Running migration [revision 8 / 2021-09-10]: Update to Authifier version 1.");

        db.db()
            .run_command(
                doc! {
                    "dropIndexes": "accounts",
                    "index": ["email", "email_normalised"]
                },
                None,
            )
            .await
            .expect("Failed to delete legacy account indexes.");

        let col = db.col::<Document>("sessions");
        let mut cursor = db
            .col::<Document>("accounts")
            .find(doc! {}, None)
            .await
            .unwrap();

        while let Some(doc) = cursor.next().await {
            if let Ok(account) = doc {
                let id = account.get_str("_id").unwrap();
                if let Some(sessions) = account.get("sessions") {
                    #[derive(Deserialize)]
                    struct Session {
                        id: String,
                        token: String,
                        friendly_name: String,
                        subscription: Option<Document>,
                    }

                    let sessions = from_bson::<Vec<Session>>(sessions.clone()).unwrap();
                    for session in sessions {
                        info!("Converting session {} to new format.", &session.id);

                        let mut doc = doc! {
                            "_id": session.id,
                            "token": session.token,
                            "user_id": id,
                            "name": session.friendly_name,
                        };

                        if let Some(sub) = session.subscription {
                            doc.insert("subscription", sub);
                        }

                        col.insert_one(doc, None).await.ok();
                    }
                } else {
                    info!("Account doesn't have any sessions!");
                }
            }
        }

        db.col::<Document>("accounts")
            .update_many(
                doc! {},
                doc! {
                    "$unset": {
                        "sessions": 1_i32,
                    },
                    "$set": {
                        "mfa": {
                            "recovery_codes": []
                        }
                    }
                },
                None,
            )
            .await
            .unwrap();
    }

    if revision <= 9 {
        info!("Running migration [revision 9 / 2021-09-14]: Switch from last_message to last_message_id.");

        let mut cursor = db
            .col::<Document>("channels")
            .find(doc! {}, None)
            .await
            .unwrap();

        while let Some(doc) = cursor.next().await {
            if let Ok(channel) = doc {
                let channel_id = channel.get_str("_id").unwrap();
                if let Some(last_message) = channel.get("last_message") {
                    #[derive(Serialize, Deserialize, Debug, Clone)]
                    pub struct Obj {
                        #[serde(rename = "_id")]
                        id: String,
                    }

                    #[derive(Serialize, Deserialize, Debug, Clone)]
                    #[serde(untagged)]
                    pub enum LastMessage {
                        Obj(Obj),
                        Id(String),
                    }

                    let lm = from_bson::<LastMessage>(last_message.clone()).unwrap();
                    let id = match lm {
                        LastMessage::Obj(Obj { id }) => id,
                        LastMessage::Id(id) => id,
                    };

                    info!("Converting session {} to new format.", &channel_id);
                    db.col::<Document>("channels")
                        .update_one(
                            doc! {
                                "_id": channel_id
                            },
                            doc! {
                                "$set": {
                                    "last_message_id": id
                                },
                                "$unset": {
                                    "last_message": 1_i32,
                                }
                            },
                            None,
                        )
                        .await
                        .unwrap();
                } else {
                    info!("{} has no last_message.", &channel_id);
                }
            }
        }
    }

    if revision <= 10 {
        info!("Running migration [revision 10 / 2021-11-01]: Remove nonce values on channels and servers.");

        db.col::<Document>("servers")
            .update_many(
                doc! {},
                doc! {
                    "$unset": {
                        "nonce": 1_i32,
                    }
                },
                None,
            )
            .await
            .unwrap();

        db.col::<Document>("channels")
            .update_many(
                doc! {},
                doc! {
                    "$unset": {
                        "nonce": 1_i32,
                    }
                },
                None,
            )
            .await
            .unwrap();
    }

    if revision <= 11 {
        info!("Running migration [revision 11 / 2021-11-14]: Add indexes to database.");

        db.db()
            .run_command(
                doc! {
                    "createIndexes": "messages",
                    "indexes": [
                        {
                            "key": {
                                "channel": 1_i32
                            },
                            "name": "channel"
                        }
                    ]
                },
                None,
            )
            .await
            .expect("Failed to create message index.");

        db.db()
            .run_command(
                doc! {
                    "createIndexes": "channel_unreads",
                    "indexes": [
                        {
                            "key": {
                                "_id.channel": 1_i32,
                                "_id.user": 1_i32,
                            },
                            "name": "compound_id"
                        },
                        {
                            "key": {
                                "_id.user": 1_i32,
                            },
                            "name": "user_id"
                        }
                    ]
                },
                None,
            )
            .await
            .expect("Failed to create channel_unreads index.");

        db.db()
            .run_command(
                doc! {
                    "createIndexes": "server_members",
                    "indexes": [
                        {
                            "key": {
                                "_id.server": 1_i32,
                                "_id.user": 1_i32,
                            },
                            "name": "compound_id"
                        },
                        {
                            "key": {
                                "_id.user": 1_i32,
                            },
                            "name": "user_id"
                        }
                    ]
                },
                None,
            )
            .await
            .expect("Failed to create server_members index.");
    }

    if revision <= 12 {
        info!("Running migration [revision 12 / 2021-11-21]: Add indexes to database.");

        db.db()
            .run_command(
                doc! {
                    "createIndexes": "messages",
                    "indexes": [
                        {
                            "key": {
                                "channel": 1_i32,
                                "_id": 1_i32
                            },
                            "name": "channel_id_compound"
                        }
                    ]
                },
                None,
            )
            .await
            .expect("Failed to create message index.");
    }

    if revision <= 13 {
        info!("Running migration [revision 13 / 22-02-2022]: Wipe legacy permission values.");

        warn!("This is a destructive operation and will wipe existing permission data (excl. defaults for SendMessage).");
        warn!("Taking a backup is advised.");
        warn!("Continuing in 10 seconds...");
        async_std::task::sleep(Duration::from_secs(10)).await;

        let servers = db.col::<Document>("servers");
        let mut cursor = servers.find(doc! {}, None).await.unwrap();

        while let Some(Ok(mut document)) = cursor.next().await {
            let id = document.get_str("_id").unwrap().to_string();
            info!("Updating server {id}");

            let mut update = doc! {};

            // Try to pluck channel permission SendMessage (0x2)
            // Structure of default_permissions used to be [server, channel]
            let has_send = document
                .get_array("default_permissions")
                .map(|x| {
                    x.get(1)
                        .map(|x| x.as_i32().map(|x| (x as u32 & 0x2) == 0x2))
                })
                .ok()
                .flatten()
                .flatten()
                .unwrap_or_default();

            update.insert(
                "default_permissions",
                // Remove Send Message permission if it wasn't originally granted
                (4000323584).bitxor(if has_send { 0 } else { (1 << 22) as u64 }) as i64,
            );

            if let Some(Bson::Document(mut roles)) = document.remove("roles") {
                for role in roles.keys().cloned().collect::<Vec<String>>() {
                    if let Some(Bson::Document(role)) = roles.get_mut(role) {
                        role.insert(
                            "permissions",
                            doc! {
                                "a": 0_i64,
                                "d": 0_i64,
                            },
                        );
                    }
                }

                update.insert("roles", roles);
            }

            servers
                .update_one(doc! { "_id": id }, doc! { "$set": update }, None)
                .await
                .unwrap();
        }

        let channels = db.col::<Document>("channels");
        let mut cursor = channels.find(doc! {}, None).await.unwrap();

        while let Some(Ok(document)) = cursor.next().await {
            let id = document.get_str("_id").unwrap().to_string();
            info!("Updating channel {id}");

            let mut unset = doc! {
                "permissions": 1_i32,
                "role_permissions": 1_i32,
            };

            // Try to pluck channel permission SendMessage (0x2)
            let has_send = document
                .get_i32("default_permissions")
                .map(|x| (x as u32 & 0x2) == 0x2)
                .unwrap_or(true);

            if has_send {
                // Let parent permissions fall through.
                unset.insert("default_permissions", 1_i32);
            }

            let mut update = doc! {
                "$unset": unset
            };

            if !has_send {
                // Block send message permission.
                update.insert(
                    "$set",
                    doc! {
                        "default_permissions": {
                            "a": 0_i64,
                            "d": (1 << 22) as i64
                        }
                    },
                );
            }

            channels
                .update_one(doc! { "_id": id }, update, None)
                .await
                .unwrap();
        }
    }

    if revision <= 14 {
        info!("Running migration [revision 14 / 21-04-2022]: Split content into content and system fields.");

        db.col::<Document>("messages")
            .update_many(
                doc! {
                    "content": {
                        "$type": "object"
                    }
                },
                doc! {
                    "$rename": {
                        "content": "system"
                    }
                },
                None,
            )
            .await
            .unwrap();
    }

    if revision <= 15 {
        info!("Running migration [revision 15 / 04-06-2022]: Migrate Authifier to latest version.");

        let db = authifier::Database::MongoDb(authifier::database::MongoDb(db.db()));
        db.run_migration(authifier::Migration::M2022_06_03EnsureUpToSpec)
            .await
            .unwrap();
    }

    if revision <= 16 {
        info!("Running migration [revision 16 / 07-07-2022]: Add `emojis` collection and Authifier migration.");

        let authifier_db = authifier::Database::MongoDb(authifier::database::MongoDb(db.db()));
        authifier_db
            .run_migration(authifier::Migration::M2022_06_09AddIndexForDeletion)
            .await
            .unwrap();

        db.db()
            .create_collection("emojis", None)
            .await
            .expect("Failed to create emojis collection.");

        db.db()
            .run_command(
                doc! {
                    "createIndexes": "emojis",
                    "indexes": [
                        {
                            "key": {
                                "parent.id": 1_i32,
                            },
                            "name": "parent_id"
                        }
                    ]
                },
                None,
            )
            .await
            .expect("Failed to create emoji parent index.");
    }

    if revision <= 17 {
        info!("Running migration [revision 17 / 15-07-2022]: Initialise `joined_at` property on server members.");

        db.col::<Document>("server_members")
            .update_many(
                doc! {},
                doc! {
                    "$set": {
                        "joined_at": DateTime::now().to_rfc3339_string()
                    }
                },
                None,
            )
            .await
            .expect("Failed to update server members.");
    }

    if revision <= 18 {
        info!("Running migration [revision 18 / 27-02-2022]: Create author index on messages. Drop plain channel index if exists.");

        if db
            .db()
            .run_command(
                doc! {
                    "dropIndexes": "messages",
                    "index": ["channel"]
                },
                None,
            )
            .await
            .is_err()
        {
            info!("Failed to drop `messages.channel` index but this is ok since that means it's probably gone.");
        }

        db.db()
            .run_command(
                doc! {
                    "createIndexes": "messages",
                    "indexes": [
                        {
                            "key": {
                                "author": 1_i32,
                            },
                            "name": "author"
                        }
                    ]
                },
                None,
            )
            .await
            .expect("Failed to create messages author index.");
    }

    if revision <= 19 {
        info!(
            "Running migration [revision 19 / 27-02-2023]: Create report / snapshot collections."
        );

        db.db()
            .create_collection("safety_reports", None)
            .await
            .unwrap();

        db.db()
            .create_collection("safety_snapshots", None)
            .await
            .unwrap();
    }

    if revision <= 20 {
        info!("Running migration [revision 20 / 28-02-2023]: Add index `snapshot.report_id`.");

        db.db()
            .run_command(
                doc! {
                    "createIndexes": "safety_snapshots",
                    "indexes": [
                        {
                            "key": {
                                "report_id": 1_i32
                            },
                            "name": "report_id"
                        }
                    ]
                },
                None,
            )
            .await
            .expect("Failed to create safety snapshot index.");
    }

    if revision <= 21 {
        info!("Running migration [revision 21 / 31-05-2023]: Add collection `safety_strikes`.");

        db.db()
            .create_collection("safety_strikes", None)
            .await
            .unwrap();
    }

    if revision <= 22 {
        info!("Running migration [revision 22 / 31-05-2023]: Add moderator_id to account strikes.");

        db.col::<Document>("safety_strikes")
            .update_many(
                doc! {},
                doc! {
                    "$set": {
                        "moderator_id": "01EX2NCWQ0CHS3QJF0FEQS1GR4"
                    }
                },
                None,
            )
            .await
            .expect("Failed to update server members.");
    }

    if revision <= 23 {
        info!("Running migration [revision 23 / 10-06-2023]: Generate discriminators for users.");

        db.db()
            .run_command(
                doc! {
                    "dropIndexes": "users",
                    "index": "username"
                },
                None,
            )
            .await
            .expect("Failed to drop existing username index.");

        #[derive(Serialize, Deserialize)]
        struct UserInformation {
            #[serde(rename = "_id")]
            id: String,
            username: String,
        }

        let re_username = regex::Regex::new(r"^(\p{L}|[\d_.-])+$").unwrap();

        let users: Vec<UserInformation> = db
            .col::<UserInformation>("users")
            .find(doc! {}, None)
            .await
            .unwrap()
            .map(|doc| doc.expect("id and username"))
            .collect()
            .await;

        let search_space: Vec<String> = DISCRIMINATOR_SEARCH_SPACE.iter().cloned().collect();
        let mut claimed: HashSet<String> = HashSet::new();

        for i in 0..users.len() {
            let info = &users[i];
            let mut discriminator = {
                let mut rng = rand::thread_rng();
                search_space.choose(&mut rng).unwrap()
            };

            if re_username.is_match(&info.username) {
                while claimed.contains(&format!("{}#{}", info.username, discriminator)) {
                    let new_discriminator = {
                        let mut rng = rand::thread_rng();
                        search_space.choose(&mut rng).unwrap()
                    };

                    info!(
                        "Re-rolled {} to {new_discriminator} from {discriminator}",
                        info.username
                    );

                    discriminator = new_discriminator;
                }

                claimed.insert(format!("{}#{}", info.username, discriminator));

                info!(
                    "({}/{}) Migrating user \"{}\" to #{} - compliant",
                    i + 1,
                    users.len(),
                    info.username,
                    discriminator
                );

                db.col::<UserInformation>("users")
                    .update_one(
                        doc! {
                            "_id": &info.id
                        },
                        doc! {
                            "$set": {
                                "discriminator": discriminator
                            }
                        },
                        None,
                    )
                    .await
                    .unwrap();
            } else {
                let mut sanitised = info
                    .username
                    .graphemes(true)
                    .filter(|s| re_username.is_match(s))
                    .collect::<String>();

                while sanitised.len() < 2 {
                    sanitised += "_";
                }

                while claimed.contains(&format!("{}#{}", sanitised, discriminator)) {
                    let new_discriminator = {
                        let mut rng = rand::thread_rng();
                        search_space.choose(&mut rng).unwrap()
                    };

                    info!("Re-rolled {sanitised} to {new_discriminator} from {discriminator}");
                    discriminator = new_discriminator;
                }

                claimed.insert(format!("{}#{}", sanitised, discriminator));

                info!(
                    "({}/{}) Migrating user \"{}\" to #{} - sanitised: \"{}\"",
                    i + 1,
                    users.len(),
                    info.username,
                    discriminator,
                    sanitised
                );

                db.col::<UserInformation>("users")
                    .update_one(
                        doc! {
                            "_id": &info.id
                        },
                        doc! {
                            "$set": {
                                "username": sanitised,
                                "discriminator": discriminator,
                                "display_name": &info.username
                            }
                        },
                        None,
                    )
                    .await
                    .unwrap();
            }
        }
    }

    if revision <= 24 {
        info!("Running migration [revision 24 / 09-06-2023]: Add collection `channel_webhooks` if not exists, update users index.");

        db.db()
            .create_collection("channel_webhooks", None)
            .await
            .ok();

        db.db()
            .run_command(
                doc! {
                    "createIndexes": "users",
                    "indexes": [
                        {
                            "key": {
                                "username": 1_i32
                            },
                            "name": "username",
                            "unique": false,
                            "collation": {
                                "locale": "en",
                                "strength": 2_i32
                            }
                        },
                        {
                            "key": {
                                "username": 1_i32,
                                "discriminator": 1_i32
                            },
                            "name": "username_discriminator",
                            "unique": true,
                            "collation": {
                                "locale": "en",
                                "strength": 2_i32
                            }
                        }
                    ]
                },
                None,
            )
            .await
            .expect("Failed to create username index.");
    };

    if revision <= 25 {
        info!("Running migration [revision 25 / 11-06-2023]: Add permissions to webhooks.");

        db.col::<Document>("webhooks")
            .update_many(
                doc! {},
                doc! {
                    "$set": {
                        "permissions": *DEFAULT_WEBHOOK_PERMISSIONS as i64
                    }
                },
                None,
            )
            .await
            .expect("Failed to update webhooks.");
    }

    if revision <= 25 {
        info!("Running migration [revision 25 / 15-06-2023]: Add collection `ratelimit_events` with index.");

        db.db()
            .create_collection("ratelimit_events", None)
            .await
            .ok();

        db.db()
            .run_command(
                doc! {
                    "createIndexes": "ratelimit_events",
                    "indexes": [
                        {
                            "key": {
                                "_id": 1_i32,
                                "target_id": 1_i32,
                                "event_type": 1_i32,
                            },
                            "name": "compound_key"
                        }
                    ]
                },
                None,
            )
            .await
            .expect("Failed to create ratelimit_events index.");
    }

    if revision <= 26 {
<<<<<<< HEAD
        info!("Running migration [revision 26 / 17-04-2024]: Add `can_publish` and `can_receive` to members");

        db.col::<Document>("server_members")
            .update_many(
                doc! {},
                doc! {
                    "$set": {
                        "can_publish": true,
                        "can_receive": true
                    }
                },
                None
            )
            .await
            .expect("Failed to update members");
    }

    // Need to migrate fields on attachments, change `user_id`, `object_id`, etc to `parent`.
=======
        info!("Running migration [revision 26 / 15-05-2024]: fix invites being incorrectly serialized with wrong enum tagging.");

        auto_derived!(
            pub enum OldInvite {
                Server {
                    #[serde(rename = "_id")]
                    code: String,
                    server: String,
                    creator: String,
                    channel: String,
                },
                Group {
                    #[serde(rename = "_id")]
                    code: String,
                    creator: String,
                    channel: String,
                },
            }
        );

        #[derive(serde::Serialize, serde::Deserialize)]
        struct Outer {
            _id: ObjectId,
            #[serde(flatten)]
            invite: OldInvite,
        }

        let invites = db
            .db()
            .collection::<Outer>("channel_invites")
            .find(
                doc! {
                    "type": { "$exists": false }
                },
                None,
            )
            .await
            .expect("failed to find invites")
            .filter_map(|s| async { s.ok() })
            .collect::<Vec<Outer>>()
            .await
            .into_iter()
            .map(|invite| match invite.invite {
                OldInvite::Server {
                    code,
                    server,
                    creator,
                    channel,
                } => Invite::Server {
                    code,
                    server,
                    creator,
                    channel,
                },
                OldInvite::Group {
                    code,
                    creator,
                    channel,
                } => Invite::Group {
                    code,
                    creator,
                    channel,
                },
            })
            .collect::<Vec<Invite>>();

        if !invites.is_empty() {
            db.db()
                .collection("channel_invites")
                .insert_many(invites, None)
                .await
                .expect("failed to insert corrected invite");

            db.db()
                .collection::<Outer>("channel_invites")
                .delete_many(
                    doc! {
                        "type": { "$exists": false }
                    },
                    None,
                )
                .await
                .expect("failed to find invites");
        }
    }

    if revision <= 27 {
        info!("Running migration [revision 27 / 21-07-2024]: create message pinned index.");

        db.db()
            .run_command(
                doc! {
                    "createIndexes": "messages",
                    "indexes": [
                        {
                            "key": {
                                "channel": 1_i32,
                                "pinned": 1_i32
                            },
                            "name": "channel_pinned_compound"
                        }
                    ]
                },
                None,
            )
            .await
            .expect("Failed to create message index.");
    }

    if revision <= 28 {
        info!("Running migration [revision 28 / 10-09-2024]: Add support for new Autumn.");

        db.db()
            .create_collection("attachment_hashes", None)
            .await
            .ok();

        db.db()
            .run_command(
                doc! {
                    "createIndexes": "attachments",
                    "indexes": [
                        {
                            "key": {
                                "hash": 1_i32
                            },
                            "name": "hash"
                        }
                    ]
                },
                None,
            )
            .await
            .expect("Failed to create attachments index.");

        db.db()
            .run_command(
                doc! {
                    "createIndexes": "attachment_hashes",
                    "indexes": [
                        {
                            "key": {
                                "processed_hash": 1_i32
                            },
                            "name": "processed_hash"
                        }
                    ]
                },
                None,
            )
            .await
            .expect("Failed to create attachment_hashes index.");
    }

    // Revision 29 omitted due to bug.

    if revision <= 30 {
        info!("Running migration [revision 30 / 29-09-2024]: Add index for used_for.id to attachments.");

        db.db()
            .run_command(
                doc! {
                    "createIndexes": "attachments",
                    "indexes": [
                        {
                            "key": {
                                "used_for.id": 1_i32
                            },
                            "name": "used_for_id"
                        }
                    ]
                },
                None,
            )
            .await
            .expect("Failed to create attachments index.");
    }

    if revision <= 31 {
        info!("Running migration [revision 31 / 31-10-2024]: Add creator_id to webhooks and delete those whose channels don't exist.");

        #[derive(serde::Serialize, serde::Deserialize)]
        struct WebhookShell {
            _id: String,
            channel_id: String,
        }

        let webhooks = db
            .db()
            .collection::<WebhookShell>("channel_webhooks")
            .find(doc! {}, None)
            .await
            .expect("webhooks")
            .filter_map(|s| async { s.ok() })
            .collect::<Vec<WebhookShell>>()
            .await;

        for webhook in webhooks {
            match db.fetch_channel(&webhook.channel_id).await {
                Ok(channel) => {
                    let creator_id = match channel {
                        Channel::Group { owner, .. } => owner,
                        Channel::TextChannel { server, .. }
                        | Channel::VoiceChannel { server, .. } => {
                            let server = db.fetch_server(&server).await.expect("server");
                            server.owner
                        }
                        _ => unreachable!("not server or group channel!"),
                    };

                    db.db()
                        .collection::<Document>("channel_webhooks")
                        .update_one(
                            doc! {
                                "_id": webhook._id,
                            },
                            doc! {
                                "$set" : {
                                    "creator_id": creator_id
                                }
                            },
                            None,
                        )
                        .await
                        .expect("update webhook");
                }
                Err(Error {
                    error_type: ErrorType::NotFound,
                    ..
                }) => {
                    db.db()
                        .collection::<WebhookShell>("channel_webhooks")
                        .delete_one(doc! { "_id": webhook._id }, None)
                        .await
                        .expect("failed to delete invalid webhook");
                }
                Err(err) => panic!("{err:?}"),
            }
        }
    }
>>>>>>> 71e7fe30

    // Reminder to update LATEST_REVISION when adding new migrations.
    LATEST_REVISION.max(revision)
}<|MERGE_RESOLUTION|>--- conflicted
+++ resolved
@@ -21,11 +21,7 @@
     revision: i32,
 }
 
-<<<<<<< HEAD
-pub const LATEST_REVISION: i32 = 27;
-=======
 pub const LATEST_REVISION: i32 = 31;
->>>>>>> 71e7fe30
 
 pub async fn migrate_database(db: &MongoDb) {
     let migrations = db.col::<Document>("migrations");
@@ -990,26 +986,7 @@
     }
 
     if revision <= 26 {
-<<<<<<< HEAD
-        info!("Running migration [revision 26 / 17-04-2024]: Add `can_publish` and `can_receive` to members");
-
-        db.col::<Document>("server_members")
-            .update_many(
-                doc! {},
-                doc! {
-                    "$set": {
-                        "can_publish": true,
-                        "can_receive": true
-                    }
-                },
-                None
-            )
-            .await
-            .expect("Failed to update members");
-    }
-
-    // Need to migrate fields on attachments, change `user_id`, `object_id`, etc to `parent`.
-=======
+        // Need to migrate fields on attachments, change `user_id`, `object_id`, etc to `parent`.
         info!("Running migration [revision 26 / 15-05-2024]: fix invites being incorrectly serialized with wrong enum tagging.");
 
         auto_derived!(
@@ -1250,7 +1227,24 @@
             }
         }
     }
->>>>>>> 71e7fe30
+
+    if revision <= 32 {
+        info!("Running migration [revision 32 / 26-01-2025]: Add `is_publishing` and `is_receiving` to members");
+
+        db.col::<Document>("server_members")
+            .update_many(
+                doc! {},
+                doc! {
+                    "$set": {
+                        "is_publishing": true,
+                        "is_receiving": true
+                    }
+                },
+                None,
+            )
+            .await
+            .expect("Failed to update members");
+    }
 
     // Reminder to update LATEST_REVISION when adding new migrations.
     LATEST_REVISION.max(revision)
