[package]
name = "revolt-database"
version = "0.8.1"
edition = "2021"
license = "AGPL-3.0-or-later"
authors = ["Paul Makles <me@insrt.uk>"]
description = "Revolt Backend: Database Implementation"

# See more keys and their definitions at https://doc.rust-lang.org/cargo/reference/manifest.html

[features]
# Databases
mongodb = ["dep:mongodb", "bson"]

# ... Other
tasks = ["isahc", "linkify", "url-escape"]
async-std-runtime = ["async-std"]
rocket-impl = ["rocket", "schemars", "revolt_okapi", "revolt_rocket_okapi"]
axum-impl = ["axum"]
redis-is-patched = ["revolt-presence/redis-is-patched"]

# Default Features
default = ["mongodb", "async-std-runtime", "tasks"]

[dependencies]
# Core
revolt-config = { version = "0.8.1", path = "../config", features = [
    "report-macros",
] }
revolt-result = { version = "0.8.1", path = "../result" }
revolt-models = { version = "0.8.1", path = "../models", features = [
    "validator",
] }
revolt-presence = { version = "0.8.1", path = "../presence" }
revolt-permissions = { version = "0.8.1", path = "../permissions", features = [
    "serde",
    "bson",
] }

# Utility
log = "0.4"
lru = "0.11.0"
rand = "0.8.5"
ulid = "1.0.0"
nanoid = "0.4.0"
base64 = "0.21.3"
once_cell = "1.17"
indexmap = "1.9.1"
decancer = "1.6.2"
deadqueue = "0.2.4"
linkify = { optional = true, version = "0.8.1" }
url-escape = { optional = true, version = "0.1.1" }
validator = { version = "0.16", features = ["derive"] }
isahc = { optional = true, version = "1.7", features = ["json"] }

# Serialisation
serde_json = "1"
revolt_optional_struct = "0.2.0"
serde = { version = "1", features = ["derive"] }
iso8601-timestamp = { version = "0.2.10", features = ["serde", "bson"] }

# Events
redis-kiss = { version = "0.1.4" }

# Database
bson = { optional = true, version = "2.1.0" }
mongodb = { optional = true, version = "3.1.0" }

# Database Migration
unicode-segmentation = "1.10.1"
regex = "1"

# Async Language Features
futures = "0.3.19"
async-lock = "2.8.0"
async-trait = "0.1.51"
async-recursion = "1.0.4"

# Async
async-std = { version = "1.8.0", features = ["attributes"], optional = true }

# Axum Impl
axum = { version = "0.7.5", optional = true }

# Rocket Impl
schemars = { version = "0.8.8", optional = true }
rocket = { version = "0.5.1", default-features = false, features = [
    "json",
], optional = true }
revolt_okapi = { version = "0.9.1", optional = true }
revolt_rocket_okapi = { version = "0.10.0", optional = true }

# Notifications
fcm_v1 = "0.3.0"
web-push = "0.10.0"
revolt_a2 = { version = "0.10", default-features = false, features = ["ring"] }

# Authifier
<<<<<<< HEAD
authifier = { version = "1.0.10", features = ["rocket_impl"] }
=======
authifier = { version = "1.0.9", features = ["rocket_impl"] }
>>>>>>> 71e7fe30

# RabbitMQ
amqprs = { version = "1.7.0" }<|MERGE_RESOLUTION|>--- conflicted
+++ resolved
@@ -96,11 +96,7 @@
 revolt_a2 = { version = "0.10", default-features = false, features = ["ring"] }
 
 # Authifier
-<<<<<<< HEAD
 authifier = { version = "1.0.10", features = ["rocket_impl"] }
-=======
-authifier = { version = "1.0.9", features = ["rocket_impl"] }
->>>>>>> 71e7fe30
 
 # RabbitMQ
 amqprs = { version = "1.7.0" }