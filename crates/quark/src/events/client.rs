use rauth::RAuthEvent;
use serde::{Deserialize, Serialize};

use crate::models::channel::{FieldsChannel, PartialChannel};
use crate::models::webhook::{PartialWebhook, FieldsWebhook};
use crate::models::message::{AppendMessage, PartialMessage};
use crate::models::server::{FieldsRole, FieldsServer, PartialRole, PartialServer};
use crate::models::server_member::{FieldsMember, MemberCompositeKey, PartialMember};
use crate::models::user::{FieldsUser, PartialUser, RelationshipStatus};
use crate::models::{Channel, Emoji, Member, Message, Server, User, UserSettings, Webhook};
use crate::Error;

/// WebSocket Client Errors
#[derive(Serialize, Deserialize, Debug, Clone)]
#[serde(tag = "error")]
pub enum WebSocketError {
    LabelMe,
    InternalError { at: String },
    InvalidSession,
    OnboardingNotFinished,
    AlreadyAuthenticated,
    MalformedData { msg: String },
}

/// Ping Packet
#[derive(Serialize, Deserialize, Debug, Clone)]
#[serde(untagged)]
pub enum Ping {
    Binary(Vec<u8>),
    Number(usize),
}

/// Untagged Error
#[derive(Serialize)]
#[serde(untagged)]
pub enum ErrorEvent {
    Error(WebSocketError),
    APIError(Error),
}

/// Protocol Events
#[derive(Serialize, Deserialize, Debug, Clone)]
#[serde(tag = "type")]
pub enum EventV1 {
    /// Multiple events
    Bulk { v: Vec<EventV1> },

    /// Successfully authenticated
    Authenticated,

    /// Basic data to cache
    Ready {
        users: Vec<User>,
        servers: Vec<Server>,
        channels: Vec<Channel>,
        members: Vec<Member>,
        emojis: Option<Vec<Emoji>>,
    },

    /// Ping response
    Pong { data: Ping },

    /// New message
    Message(Message),

    /// Update existing message
    MessageUpdate {
        id: String,
        channel: String,
        data: PartialMessage,
    },

    /// Append information to existing message
    MessageAppend {
        id: String,
        channel: String,
        append: AppendMessage,
    },

    /// Delete message
    MessageDelete { id: String, channel: String },

    /// New reaction to a message
    MessageReact {
        id: String,
        channel_id: String,
        user_id: String,
        emoji_id: String,
    },

    /// Remove user's reaction from message
    MessageUnreact {
        id: String,
        channel_id: String,
        user_id: String,
        emoji_id: String,
    },

    /// Remove a reaction from message
    MessageRemoveReaction {
        id: String,
        channel_id: String,
        emoji_id: String,
    },

    /// Bulk delete messages
    BulkMessageDelete { channel: String, ids: Vec<String> },

    /// New channel
    ChannelCreate(Channel),

    /// Update existing channel
    ChannelUpdate {
        id: String,
        data: PartialChannel,
        clear: Vec<FieldsChannel>,
    },

    /// Delete channel
    ChannelDelete { id: String },

    /// User joins a group
    ChannelGroupJoin { id: String, user: String },

    /// User leaves a group
    ChannelGroupLeave { id: String, user: String },

    /// User started typing in a channel
    ChannelStartTyping { id: String, user: String },

    /// User stopped typing in a channel
    ChannelStopTyping { id: String, user: String },

    /// User acknowledged message in channel
    ChannelAck {
        id: String,
        user: String,
        message_id: String,
    },

    /// New server
    ServerCreate {
        id: String,
        server: Server,
        channels: Vec<Channel>,
    },

    /// Update existing server
    ServerUpdate {
        id: String,
        data: PartialServer,
        clear: Vec<FieldsServer>,
    },

    /// Delete server
    ServerDelete { id: String },

    /// Update existing server member
    ServerMemberUpdate {
        id: MemberCompositeKey,
        data: PartialMember,
        clear: Vec<FieldsMember>,
    },

    /// User joins server
    ServerMemberJoin { id: String, user: String },

    /// User left server
    ServerMemberLeave { id: String, user: String },

    /// Server role created or updated
    ServerRoleUpdate {
        id: String,
        role_id: String,
        data: PartialRole,
        clear: Vec<FieldsRole>,
    },

    /// Server role deleted
    ServerRoleDelete { id: String, role_id: String },

    /// Update existing user
    UserUpdate {
        id: String,
        data: PartialUser,
        clear: Vec<FieldsUser>,
    },

    /// Relationship with another user changed
    UserRelationship {
        id: String,
        user: User,
        // ! this field can be deprecated
        status: RelationshipStatus,
    },

    /// Settings updated remotely
    UserSettingsUpdate { id: String, update: UserSettings },

    /// User has been platform banned or deleted their account
    ///
    /// Clients should remove the following associated data:
    /// - Messages
    /// - DM Channels
    /// - Relationships
    /// - Server Memberships
    ///
    /// User flags are specified to explain why a wipe is occurring though not all reasons will necessarily ever appear.
    UserPlatformWipe { user_id: String, flags: i32 },

    /// New emoji
    EmojiCreate(Emoji),

    /// Delete emoji
    EmojiDelete { id: String },

<<<<<<< HEAD
    /// New webhook
    WebhookCreate(Webhook),

    /// Update existing webhook
    WebhookUpdate {
        id: String,
        data: PartialWebhook,
        remove: Vec<FieldsWebhook>
    },

    /// Delete webhook
    WebhookDelete {
        id: String
    }
=======
    /// Auth events
    Auth(RAuthEvent),
>>>>>>> e0b91877
}<|MERGE_RESOLUTION|>--- conflicted
+++ resolved
@@ -214,7 +214,6 @@
     /// Delete emoji
     EmojiDelete { id: String },
 
-<<<<<<< HEAD
     /// New webhook
     WebhookCreate(Webhook),
 
@@ -228,9 +227,8 @@
     /// Delete webhook
     WebhookDelete {
         id: String
-    }
-=======
+    },
+
     /// Auth events
     Auth(RAuthEvent),
->>>>>>> e0b91877
 }