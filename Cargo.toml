[workspace]
resolver = "2"
<<<<<<< HEAD
members = ["crates/delta", "crates/bonfire", "crates/voice-ingress", "crates/core/*"]
=======

members = [
    "crates/delta",
    "crates/bonfire",
    "crates/core/*",
    "crates/services/*",
    "crates/bindings/*",
    "crates/daemons/pushd",
]
>>>>>>> 71e7fe30

[patch.crates-io]
redis22 = { package = "redis", version = "0.22.3", git = "https://github.com/revoltchat/redis-rs", rev = "1a41faf356fd21aebba71cea7eb7eb2653e5f0ef" }
redis23 = { package = "redis", version = "0.23.1", git = "https://github.com/revoltchat/redis-rs", rev = "f8ca28ab85da59d2ccde526b4d2fb390eff5a5f9" }
# authifier = { package = "authifier", version = "1.0.8", path = "../authifier/crates/authifier" }
# rocket_authifier = { package = "rocket_authifier", version = "1.0.8", path = "../authifier/crates/rocket_authifier" }
<<<<<<< HEAD
rocket = { git = "https://github.com/rwf2/Rocket/", rev = "4dcd928" }
=======

[profile.release]
lto = true
>>>>>>> 71e7fe30
<|MERGE_RESOLUTION|>--- conflicted
+++ resolved
@@ -1,8 +1,5 @@
 [workspace]
 resolver = "2"
-<<<<<<< HEAD
-members = ["crates/delta", "crates/bonfire", "crates/voice-ingress", "crates/core/*"]
-=======
 
 members = [
     "crates/delta",
@@ -11,18 +8,15 @@
     "crates/services/*",
     "crates/bindings/*",
     "crates/daemons/pushd",
+    "crates/daemons/voice-ingress"
 ]
->>>>>>> 71e7fe30
 
 [patch.crates-io]
 redis22 = { package = "redis", version = "0.22.3", git = "https://github.com/revoltchat/redis-rs", rev = "1a41faf356fd21aebba71cea7eb7eb2653e5f0ef" }
 redis23 = { package = "redis", version = "0.23.1", git = "https://github.com/revoltchat/redis-rs", rev = "f8ca28ab85da59d2ccde526b4d2fb390eff5a5f9" }
 # authifier = { package = "authifier", version = "1.0.8", path = "../authifier/crates/authifier" }
 # rocket_authifier = { package = "rocket_authifier", version = "1.0.8", path = "../authifier/crates/rocket_authifier" }
-<<<<<<< HEAD
 rocket = { git = "https://github.com/rwf2/Rocket/", rev = "4dcd928" }
-=======
 
 [profile.release]
-lto = true
->>>>>>> 71e7fe30
+lto = true